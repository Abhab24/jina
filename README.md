<p align="center">
<img src="https://github.com/jina-ai/jina/blob/master/.github/logo-only.gif?raw=true" alt="Jina banner" width="200px">
</p>
<p align="center">
An easier way to build neural search in the cloud
</p>
<p align="center">
<a href="#quick-start">Quick Start</a> • <a href="#jina-hello-world-">Hello World</a> • <a href="#tutorials">Learn</a> • <a href="#contributing">Contribute</a> • <a href="https://jobs.jina.ai">Jobs</a> • <a href="http://jina.ai">Website</a> • <a href="http://slack.jina.ai">Slack</a>
</p><p align=center>
<a href="#license"><img src="https://github.com/jina-ai/jina/blob/master/.github/badges/license-badge.svg?raw=true" alt="Jina" title="Jina is licensed under Apache-2.0"></a>
<a href="https://pypi.org/project/jina/"><img src="https://github.com/jina-ai/jina/blob/master/.github/badges/python-badge.svg?raw=true" alt="Python 3.7 3.8" title="Jina supports Python 3.7 and above"></a>
<a href="https://pypi.org/project/jina/"><img src="https://img.shields.io/pypi/v/jina?color=%23099cec&amp;label=PyPI&amp;logo=pypi&amp;logoColor=white" alt="PyPI"></a>
<a href="https://hub.docker.com/r/jinaai/jina/tags"><img src="https://img.shields.io/docker/v/jinaai/jina?color=%23099cec&amp;label=Docker&amp;logo=docker&amp;logoColor=white&amp;sort=semver" alt="Docker Image Version (latest semver)"></a>
<a href="https://github.com/jina-ai/jina/actions?query=workflow%3ACI"><img src="https://github.com/jina-ai/jina/workflows/CI/badge.svg" alt="CI"></a>
<a href="https://github.com/jina-ai/jina/actions?query=workflow%3ACD"><img src="https://github.com/jina-ai/jina/workflows/CD/badge.svg?branch=master" alt="CD"></a>
<a href="https://codecov.io/gh/jina-ai/jina"><img src="https://codecov.io/gh/jina-ai/jina/branch/master/graph/badge.svg" alt="codecov"></a>
<br>
<sub>
  <a href="https://github.com/jina-ai/jina">English</a> •
  <a href="https://github.com/jina-ai/jina/blob/master/.github/i18n/README.fr.md">Français</a> •
  <a href="https://github.com/jina-ai/jina/blob/master/.github/i18n/README.de.md">Deutsch</a> •
  <a href="https://github.com/jina-ai/jina/blob/master/.github/i18n/README.zh.md">中文</a> •
  <a href="https://github.com/jina-ai/jina/blob/master/.github/i18n/README.ja.md">日本語</a> •
  <a href="https://github.com/jina-ai/jina/blob/master/.github/i18n/README.kr.md">한국어</a> •
  <a href="https://github.com/jina-ai/jina/blob/master/.github/i18n/README.pt_br.md">Português</a> •
  <a href="https://github.com/jina-ai/jina/blob/master/.github/i18n/README.ru.md">Русский язык</a> •
  <a href="https://github.com/jina-ai/jina/blob/master/.github/i18n/README.pt_br.md">український</a>
</sub>
</p>


Jina is a deep-learning-powered search framework for building <strong>cross-/multi-modal search systems</strong> (e.g. text, images, video, audio) in the cloud. 

⏱️ **Time Saver** - Bootstrap an AI-powered system in just a few minutes.

🧠 **First-Class AI Models** - *The* design pattern for neural search systems, with first-class support for [state-of-the-art AI models](https://docs.jina.ai/chapters/all_exec.html).

🌌 **Universal Search** - Large-scale indexing and querying of any kind of data on multiple platforms: video, image, long/short text, music, source code, etc.

☁️  **Cloud Ready** - Decentralized architecture with cloud-native features out-of-the-box: containerization, microservice, scaling, sharding, async IO, REST, gRPC.

🧩 **Plug & Play** - Easily extendable with Pythonic interface.

❤️  **Made with Love** - Quality first, with no code compromises, delivered by a [full-time, venture-backed team](https://jina.ai).


## Installation

On Linux/macOS with Python 3.7/3.8:

```bash
pip install -U jina
```

To install Jina with extra dependencies, or install on Raspberry Pi [please refer to the documentation](https://docs.jina.ai/chapters/install/via-pip.html). Windows users can use Jina via the [Windows Subsystem for Linux](https://docs.microsoft.com/en-us/windows/wsl/install-win10). We welcome the community to help us with [native Windows support](https://github.com/jina-ai/jina/issues/1252).

#### In a Docker Container

Our universal Docker image supports multiple architectures (including x64, x86, arm-64/v7/v6). They are ready-to-use, simply run:

```bash
docker run jinaai/jina --help
```

## Jina "Hello, World!" 👋🌍

As a starter, you can try "Hello, World" - a simple demo of image neural search for [Fashion-MNIST](https://hanxiao.io/2018/09/28/Fashion-MNIST-Year-In-Review/). No extra dependencies needed, just run:

```bash
jina hello-world
```

...or even easier for Docker users, **no install required**:

```bash
docker run -v "$(pwd)/j:/j" jinaai/jina hello-world --workdir /j && open j/hello-world.html  
# replace "open" with "xdg-open" on Linux
```

<details>
<summary>Click here to see console output</summary>

<p align="center">
  <img src="https://github.com/jina-ai/jina/blob/master/docs/chapters/helloworld/hello-world-demo.png?raw=true" alt="hello world console output">
</p>

</details>
It downloads the Fashion-MNIST training and test dataset and tells Jina to index 60,000 images from the training set. Then it randomly samples images from the test set as queries and asks Jina to retrieve relevant results. The whole process takes about 1 minute, and eventually opens a webpage and shows results like this:

<p align="center">
  <img src="https://github.com/jina-ai/jina/blob/master/docs/chapters/helloworld/hello-world.gif?raw=true" alt="Jina banner" width="80%">
</p>

Intrigued? Play with different options:

```bash
jina hello-world --help
```

## Get Started

### Basic Usage of Flow API

Jina provides a high-level [Flow](https://github.com/jina-ai/jina/tree/master/docs/chapters/101#flow) API to ease the build of search/index workflow. To create a new Flow,

```python
from jina.flow import Flow
f = Flow().add()
```

This creates a simple Flow with one [Pod](https://github.com/jina-ai/jina/tree/master/docs/chapters/101#pods). To visualize it, you can simply chain it with `.plot()`. If you are using Jupytner notebook, it will render a flowchart inline.


<img src="https://github.com/jina-ai/jina/blob/master/.github/simple-flow0.svg?raw=true"/>

`Gateway` is the entrypoint of the Flow. Let's try send some random data to it via index functions:

```python
import numpy as np
with f:
    f.index_ndarray(np.random.random[4,2], output_fn=print)  # index ndarray data, document sliced on first dimension
    f.index_lines(['hello world!', 'goodbye world!'])  # index textual data, each element is a document
    f.index_files('/tmp/*.jpg')  # index files and wildcard globs, each file is a document
    f.index((jina_pb2.Document() for _ in range(10)))  # index raw Jina Documents
```

To use a Flow, use `with` context manager to open it, like opening a file in Python. `output_fn` is the callback function invoked once a batch is done. In the example above, our Flow simply passes the message then prints the result. The whole data stream is async and efficient.

To add a logic to the Pod, one can use `uses` keyword to attach Pod with an [Executor](https://github.com/jina-ai/jina/tree/master/docs/chapters/101#executors). `uses` accepts multiple types of values including: class name, Docker image, (inline) YAML, built-in shortcut.


```python
f = (Flow().add(uses='MyBertEncoder')  # a class name of a Jina Executor
           .add(uses='jinahub/pretrained-cnn:latest')  # a Dockerized Jina Pod
           .add(uses='myencoder.yaml')  # a YAML serialization of a Jina Executor
           .add(uses='!WaveletTransformer | {freq: 20}')  # an inline YAML config
           .add(uses='_pass'))  # an built-in shortcut executor
```

The power of Jina lies in its decentralized architecture: each `add` creates a new Pod, these Pods can be at local thread/process, at remote process, inside a Docker container, or even inside a remote Docker container.


```python
f = (Flow().add(name='preproc')
           .add(name='text_embed', parallel=3).inspect('check_embed')
           .add(name='image_embed', needs='preproc', parallel=3)
           .add(name='audio_embed', needs='preproc', parallel=3)
           .needs(['text_embed', 'image_embed', 'audio_embed'], name='multimodal').inspect('check_embed')
           .add(name='indexer', shards=3)
           .add(name='ranker')).plot()
```

<<<<<<< HEAD
![](.github/simple-flow2.png)

=======
>>>>>>> 73b337f6
That's all you need to know for understanding the magic behind `hello-world`. Now let's dive into it.

### Breakdown of `hello-world`

Let's first build a naive image encoder that embeds images into vectors using an orthogonal projection. To do that, we simply inherit from `BaseImageEncoder`: a base class from the `jina.executors.encoders` module. We then override its `__init__()` and `encode()` methods.


```python
import numpy as np
from jina.executors.encoders import BaseImageEncoder

class MyEncoder(BaseImageEncoder):

    def __init__(self, *args, **kwargs):
        super().__init__(*args, **kwargs)
        np.random.seed(1337)
        # generate a random orthogonal matrix
        H = np.random.rand(784, 64)
        u, s, vh = np.linalg.svd(H, full_matrices=False)
        self.oth_mat = u @ vh
        self.touch()

    def encode(self, data: 'np.ndarray', *args, **kwargs):
        return (data.reshape([-1, 784]) / 255) @ self.oth_mat
```

Jina provides [a family of `Executor` classes](https://github.com/jina-ai/jina/tree/master/docs/chapters/101#the-executor-family), which summarizes frequently-used algorithmic components in the neural search. This family consists of encoders, indexers, crafters, evaluators, and classifiers; each has a well-designed interface. You can find the list of [all 107 built-in executors at here](https://docs.jina.ai/chapters/all_exec.html). If they do not meet your need, inheriting from one of them is the easiest way to bootstrap your own executor. Simply use our Jina Hub CLI via:


```bash
pip install jina[hub] && jina hub new
```

Let's test our encoder in the Flow with some synthetic data:


```python
def validate(docs):
    assert len(docs) == 100
    assert GenericNdArray(docs[0].embedding).value.shape == (64,)

f = Flow().add(uses='MyEncoder')

with f:
    f.index_ndarray(np.random.random([100, 28, 28]), output_fn=validate, callback_on='docs')
```

All good! It means those one hundred 28x28 synthetic images have been embedded into 100x64 vectors. By setting the input bigger, you can play with `batch_size` and `parallel` a bit.


```python
f = Flow().add(uses='MyEncoder', parallel=10)

with f:
    f.index_ndarray(np.random.random([60000, 28, 28]), batch_size=1024)
```

Now we need to add an indexer to store all the embeddings and the picture for later retrieval. Jina has provided a simple `numpy`-powered vector indexer `NumpyIndexer`, and a key-value indexer `BinaryPbIndexer`. We can combining them together in a single YAML file.

```yaml
!CompoundIndexer
components:
  - !NumpyIndexer
    with:
      index_filename: vec.gz
  - !BinaryPbIndexer
    with:
      index_filename: chunk.gz
metas:
  workspace: ./
```

`!` tags structure with a class name; `with` keyword defines the arguments for initializing this class object. Essentially, the above YAML config equals to the following Python code:

```python
from jina.executors.indexers.vector import NumpyIndexer
from jina.exeuctors.indexers.keyvalue import BinaryPbIndexer

a = NumpyIndexer(index_filename='vec.gz')
b = BinaryPbIndexer(index_filename='vec.gz')
c = CompoundIndexer()
c.components = lambda: [a, b]
```

Now adding our indexer YAML file to the flow by `.add(uses=)`. Let's also add two shards to the indexer to improve its scalability:

```python
f = Flow().add(uses='MyEncoder', parallel=2).add(uses='myindexer.yml', shards=2, separated_workspace=True).plot()
```


<img src="https://github.com/jina-ai/jina/blob/master/.github/simple-flow1.svg?raw=true"/>

When the number of arguments become big, constructing Flow in Python could be cumbersome. One can simply move all arguments into one `flow.yml` as follows:

```yaml
!Flow
pods:
  encode:
    uses: MyEncoder
    parallel: 2
  index:
    uses: myindexer.yml
    shards: 2
    separated_workspace: true
```

And then load it in Python via:

```python
f = Flow.load_config('myflow.yml')
```

Querying a Flow is very similar to what we have seen in the indexing. Simply load the query Flow and switch from `f.index` to `f.search`. Say you want to retrieve the top-50 documents that are most similar to your query and then plot them in a HTML:


```python
f = Flow.load_config('flows/query.yml')
with f:
    f.search_ndarray(shuffle=True, size=128, output_fn=plot_in_html, top_k=50)
```

That's it. That is the essense behind `jina hello-world`. It is just a taste of what Jina can do. We’re really excited to see what you do with it! You can easily create a Jina project from templates with one terminal command. This creates a Python entrypoint, YAML configs and a Dockerfile. You can start from there.

```bash
pip install jina[devel]
jina hub new --type app
```

## Tutorials

<table>
  <tr>
      <td width="30%">
    <a href="https://github.com/jina-ai/jina/tree/master/docs/chapters/101">
      <img src="https://github.com/jina-ai/jina/blob/master/docs/chapters/101/img/ILLUS12.png?raw=true" alt="Jina 101 Concept Illustration Book, Copyright by Jina AI Limited" title="Jina 101 Concept Illustration Book, Copyright by Jina AI Limited"/>
    </a>
    </td>
    <td width="70%">
&nbsp;&nbsp;<h3><a href="https://github.com/jina-ai/jina/tree/master/docs/chapters/101">Jina 101: First Things to Learn About Jina</a></h3>
&nbsp;&nbsp;<a href="https://github.com/jina-ai/jina/tree/master/docs/chapters/101">English</a> •
  <a href="https://github.com/jina-ai/jina/tree/master/docs/chapters/101/README.ja.md">日本語</a> •
  <a href="https://github.com/jina-ai/jina/tree/master/docs/chapters/101/README.fr.md">Français</a> •
  <a href="https://github.com/jina-ai/jina/tree/master/docs/chapters/101/README.pt.md">Português</a> •
  <a href="https://github.com/jina-ai/jina/tree/master/docs/chapters/101/README.de.md">Deutsch</a> •
  <a href="https://github.com/jina-ai/jina/tree/master/docs/chapters/101/README.ru.md">Русский язык</a> •
  <a href="https://github.com/jina-ai/jina/tree/master/docs/chapters/101/README.zh.md">中文</a> •
  <a href="https://github.com/jina-ai/jina/tree/master/docs/chapters/101/README.ar.md">عربية</a>
    </td>

  </tr>
</table>

<table>
<tr>
<th width="10%">Level</th>
<th width="90%">Tutorials</th>
</tr>

<tr>
<td><h3>🐣</h3></td>
<td>
<h4><a href="https://github.com/jina-ai/examples/tree/master/southpark-search">Build an NLP Semantic Search System</a></h4>
Search South Park scripts and practice with Flows and Pods
</td>
</tr>

<tr>
<td><h3>🐣</h3></td>
<td>
<h4><a href="https://github.com/jina-ai/examples/tree/master/my-first-jina-app">My First Jina App</a></h4>
Using cookiecutter for bootstrap a jina app
</td>
</tr>

<tr>
<td><h3>🐣</h3></td>
<td>
<h4><a href="https://github.com/jina-ai/examples/tree/master/fashion-example-query">Fashion Search with Query Language</a></h4>
Spice up the Hello-World with Query Language
</td>
</tr>

<tr>
<td><h3>🕊</h3></td>
<td>
<h4><a href="https://github.com/jina-ai/examples/tree/master/multires-lyrics-search">Use Chunk to search Lyrics</a></h4>
Split documents in order to search on a finegrained level
</td>
</tr>

<tr>
<td><h3>🕊</h3></td>
<td>
<h4><a href="https://github.com/jina-ai/examples/tree/master/cross-modal-search">Mix and Match images and captions</a></h4>
Search cross modal to get images from captions and vice versa
</td>
</tr>

<tr>
<td><h3>🚀</h3></td>
<td>
<h4><a href="https://github.com/jina-ai/examples/tree/master/tumblr-gif-search">Scale Up Video Semantic Search</a></h4>
Improve performance using prefetching and sharding
</td>
</tr>

<!-- <tr>
<td><h3>🐣</h3></td>
<td>
<h4><a href="https://github.com/jina-ai/examples/tree/master/x-as-service">From BERT-as-Service to X-as-Service</a></h4>
Extract feature vector data using any deep learning representation
</td>
</tr>

<tr>
<td><h3>🚀</h3></td>
<td>
<h4><a href="https://github.com/jina-ai/examples/tree/master/pokedex-with-bit">Google's Big Transfer Model in (Poké-)Production</a></h4>
Search Pokemon with state-of-the-art visual representation
</td>
</tr>
 -->
</table>

## Documentation

<a href="https://docs.jina.ai/">
<img align="right" width="350px" src="https://github.com/jina-ai/jina/blob/master/.github/jina-docs.png?raw=true " />
</a>

Documentation is built on every push, merge, and release of Jina's master branch.

#### The Basics

- [Use Flow API to Compose Your Search Workflow](https://docs.jina.ai/chapters/flow/index.html)
- [Input and Output Functions in Jina](https://docs.jina.ai/chapters/io/index.html)
- [Use Dashboard to Get Insight of Jina Workflow](https://github.com/jina-ai/dashboard)
- [Distribute Your Workflow Remotely](https://docs.jina.ai/chapters/remote/index.html)
- [Run Jina Pods via Docker Container](https://docs.jina.ai/chapters/hub/index.html)

#### Reference

- [Command line interface arguments](https://docs.jina.ai/chapters/cli/index.html)
- [Python API interface](https://docs.jina.ai/api/jina.html)
- [YAML syntax for Executor, Driver and Flow](https://docs.jina.ai/chapters/yaml/yaml.html)
- [Protobuf schema](https://docs.jina.ai/chapters/proto/index.html)
- [Environment variables](https://docs.jina.ai/chapters/envs.html)
- ... [and more](https://docs.jina.ai/index.html)

Are you a "Doc"-star? Join us! We welcome all kinds of improvements on the documentation.

[Documentation for older versions is archived here](https://github.com/jina-ai/docs/releases).

## Contributing

We welcome all kinds of contributions from the open-source community, individuals and partners. We owe our success to your active involvement.

- [Contributing guidelines](CONTRIBUTING.md)
- [Release cycles and development stages](RELEASE.md)

### Contributors ✨

<!-- ALL-CONTRIBUTORS-BADGE:START - Do not remove or modify this section -->
[![All Contributors](https://img.shields.io/badge/all_contributors-82-orange.svg?style=flat-square)](#contributors-)
<!-- ALL-CONTRIBUTORS-BADGE:END -->

<!-- ALL-CONTRIBUTORS-LIST:START - Do not remove or modify this section -->
<!-- prettier-ignore-start -->
<!-- markdownlint-disable -->


<kbd><a href="https://jina.ai/"><img src="https://avatars1.githubusercontent.com/u/61045304?v=4" class="avatar-user" width="50px;"/></a></kbd> <kbd><a href="http://weizhen.rocks/"><img src="https://avatars3.githubusercontent.com/u/5943684?v=4" class="avatar-user" width="50px;"/></a></kbd> <kbd><a href="https://github.com/phamtrancsek12"><img src="https://avatars3.githubusercontent.com/u/14146667?v=4" class="avatar-user" width="50px;"/></a></kbd> <kbd><a href="https://github.com/gsajko"><img src="https://avatars1.githubusercontent.com/u/42315895?v=4" class="avatar-user" width="50px;"/></a></kbd> <kbd><a href="https://t.me/neural_network_engineering"><img src="https://avatars1.githubusercontent.com/u/1935623?v=4" class="avatar-user" width="50px;"/></a></kbd> <kbd><a href="https://hanxiao.io/"><img src="https://avatars2.githubusercontent.com/u/2041322?v=4" class="avatar-user" width="50px;"/></a></kbd> <kbd><a href="https://github.com/YueLiu-jina"><img src="https://avatars1.githubusercontent.com/u/64522311?v=4" class="avatar-user" width="50px;"/></a></kbd> <kbd><a href="https://github.com/nan-wang"><img src="https://avatars3.githubusercontent.com/u/4329072?v=4" class="avatar-user" width="50px;"/></a></kbd> <kbd><a href="https://github.com/tracy-propertyguru"><img src="https://avatars2.githubusercontent.com/u/47736458?v=4" class="avatar-user" width="50px;"/></a></kbd> <kbd><a href="https://www.linkedin.com/in/maanavshah/"><img src="https://avatars0.githubusercontent.com/u/30289560?v=4" class="avatar-user" width="50px;"/></a></kbd>
<kbd><a href="https://github.com/iego2017"><img src="https://avatars3.githubusercontent.com/u/44792649?v=4" class="avatar-user" width="50px;"/></a></kbd> <kbd><a href="https://www.davidsanwald.net/"><img src="https://avatars1.githubusercontent.com/u/10153003?v=4" class="avatar-user" width="50px;"/></a></kbd> <kbd><a href="http://alexcg1.github.io/"><img src="https://avatars2.githubusercontent.com/u/4182659?v=4" class="avatar-user" width="50px;"/></a></kbd> <kbd><a href="https://github.com/shivam-raj"><img src="https://avatars3.githubusercontent.com/u/43991882?v=4" class="avatar-user" width="50px;"/></a></kbd> <kbd><a href="http://dncc.github.io/"><img src="https://avatars1.githubusercontent.com/u/126445?v=4" class="avatar-user" width="50px;"/></a></kbd> <kbd><a href="http://johnarevalo.github.io/"><img src="https://avatars3.githubusercontent.com/u/1301626?v=4" class="avatar-user" width="50px;"/></a></kbd> <kbd><a href="https://github.com/imsergiy"><img src="https://avatars3.githubusercontent.com/u/8855485?v=4" class="avatar-user" width="50px;"/></a></kbd> <kbd><a href="https://guiferviz.com/"><img src="https://avatars2.githubusercontent.com/u/11474949?v=4" class="avatar-user" width="50px;"/></a></kbd> <kbd><a href="https://github.com/rohan1chaudhari"><img src="https://avatars1.githubusercontent.com/u/9986322?v=4" class="avatar-user" width="50px;"/></a></kbd> <kbd><a href="https://www.linkedin.com/in/mohong-pan/"><img src="https://avatars0.githubusercontent.com/u/45755474?v=4" class="avatar-user" width="50px;"/></a></kbd>
<kbd><a href="https://github.com/anish2197"><img src="https://avatars2.githubusercontent.com/u/16228282?v=4" class="avatar-user" width="50px;"/></a></kbd> <kbd><a href="https://github.com/joanna350"><img src="https://avatars0.githubusercontent.com/u/19216902?v=4" class="avatar-user" width="50px;"/></a></kbd> <kbd><a href="https://www.linkedin.com/in/madhukar01"><img src="https://avatars0.githubusercontent.com/u/15910378?v=4" class="avatar-user" width="50px;"/></a></kbd> <kbd><a href="https://github.com/maximilianwerk"><img src="https://avatars0.githubusercontent.com/u/4920275?v=4" class="avatar-user" width="50px;"/></a></kbd> <kbd><a href="https://github.com/emmaadesile"><img src="https://avatars2.githubusercontent.com/u/26192691?v=4" class="avatar-user" width="50px;"/></a></kbd> <kbd><a href="https://github.com/YikSanChan"><img src="https://avatars1.githubusercontent.com/u/17229109?v=4" class="avatar-user" width="50px;"/></a></kbd> <kbd><a href="https://github.com/Zenahr"><img src="https://avatars1.githubusercontent.com/u/47085752?v=4" class="avatar-user" width="50px;"/></a></kbd> <kbd><a href="https://github.com/JoanFM"><img src="https://avatars3.githubusercontent.com/u/19825685?v=4" class="avatar-user" width="50px;"/></a></kbd> <kbd><a href="http://yangboz.github.io/"><img src="https://avatars3.githubusercontent.com/u/481954?v=4" class="avatar-user" width="50px;"/></a></kbd> <kbd><a href="https://github.com/boussoffara"><img src="https://avatars0.githubusercontent.com/u/10478725?v=4" class="avatar-user" width="50px;"/></a></kbd>
<kbd><a href="https://github.com/fhaase2"><img src="https://avatars2.githubusercontent.com/u/44052928?v=4" class="avatar-user" width="50px;"/></a></kbd> <kbd><a href="https://github.com/Morriaty-The-Murderer"><img src="https://avatars3.githubusercontent.com/u/12904434?v=4" class="avatar-user" width="50px;"/></a></kbd> <kbd><a href="https://github.com/rutujasurve94"><img src="https://avatars1.githubusercontent.com/u/9448002?v=4" class="avatar-user" width="50px;"/></a></kbd> <kbd><a href="https://github.com/theUnkownName"><img src="https://avatars0.githubusercontent.com/u/3002344?v=4" class="avatar-user" width="50px;"/></a></kbd> <kbd><a href="https://github.com/vltmn"><img src="https://avatars3.githubusercontent.com/u/8930322?v=4" class="avatar-user" width="50px;"/></a></kbd> <kbd><a href="https://github.com/Kavan72"><img src="https://avatars3.githubusercontent.com/u/19048640?v=4" class="avatar-user" width="50px;"/></a></kbd> <kbd><a href="https://github.com/bwanglzu"><img src="https://avatars1.githubusercontent.com/u/9794489?v=4" class="avatar-user" width="50px;"/></a></kbd> <kbd><a href="https://github.com/antonkurenkov"><img src="https://avatars2.githubusercontent.com/u/52166018?v=4" class="avatar-user" width="50px;"/></a></kbd> <kbd><a href="https://github.com/redram"><img src="https://avatars3.githubusercontent.com/u/1285370?v=4" class="avatar-user" width="50px;"/></a></kbd> <kbd><a href="https://github.com/ericsyh"><img src="https://avatars3.githubusercontent.com/u/10498732?v=4" class="avatar-user" width="50px;"/></a></kbd>
<kbd><a href="https://github.com/festeh"><img src="https://avatars1.githubusercontent.com/u/6877858?v=4" class="avatar-user" width="50px;"/></a></kbd> <kbd><a href="http://julielab.de/Staff/Erik+F%C3%A4%C3%9Fler.html"><img src="https://avatars1.githubusercontent.com/u/4648560?v=4" class="avatar-user" width="50px;"/></a></kbd> <kbd><a href="https://www.cnblogs.com/callyblog/"><img src="https://avatars2.githubusercontent.com/u/30991932?v=4" class="avatar-user" width="50px;"/></a></kbd> <kbd><a href="https://github.com/JamesTang-jinaai"><img src="https://avatars3.githubusercontent.com/u/69177855?v=4" class="avatar-user" width="50px;"/></a></kbd> <kbd><a href="https://github.com/coolmian"><img src="https://avatars3.githubusercontent.com/u/36444522?v=4" class="avatar-user" width="50px;"/></a></kbd> <kbd><a href="http://www.joaopalotti.com/"><img src="https://avatars2.githubusercontent.com/u/852343?v=4" class="avatar-user" width="50px;"/></a></kbd> <kbd><a href="https://github.com/Showtim3"><img src="https://avatars3.githubusercontent.com/u/30312043?v=4" class="avatar-user" width="50px;"/></a></kbd> <kbd><a href="http://stackoverflow.com/story/umbertogriffo"><img src="https://avatars2.githubusercontent.com/u/1609440?v=4" class="avatar-user" width="50px;"/></a></kbd> <kbd><a href="https://github.com/bhavsarpratik"><img src="https://avatars1.githubusercontent.com/u/23080576?v=4" class="avatar-user" width="50px;"/></a></kbd> <kbd><a href="https://www.linkedin.com/in/deepankar-mahapatro/"><img src="https://avatars1.githubusercontent.com/u/9050737?v=4" class="avatar-user" width="50px;"/></a></kbd>
<kbd><a href="https://github.com/YueLiu1415926"><img src="https://avatars1.githubusercontent.com/u/64522311?v=4" class="avatar-user" width="50px;"/></a></kbd> <kbd><a href="https://kilsenp.github.io/"><img src="https://avatars1.githubusercontent.com/u/5173119?v=4" class="avatar-user" width="50px;"/></a></kbd> <kbd><a href="https://www.linkedin.com/in/nicholas-cwh/"><img src="https://avatars2.githubusercontent.com/u/25291155?v=4" class="avatar-user" width="50px;"/></a></kbd> <kbd><a href="https://github.com/jyothishkjames"><img src="https://avatars0.githubusercontent.com/u/937528?v=4" class="avatar-user" width="50px;"/></a></kbd> <kbd><a href="https://github.com/dalekatwork"><img src="https://avatars3.githubusercontent.com/u/40423996?v=4" class="avatar-user" width="50px;"/></a></kbd> <kbd><a href="https://github.com/SirsikarAkshay"><img src="https://avatars1.githubusercontent.com/u/19791969?v=4" class="avatar-user" width="50px;"/></a></kbd> <kbd><a href="https://github.com/lusloher"><img src="https://avatars2.githubusercontent.com/u/64148900?v=4" class="avatar-user" width="50px;"/></a></kbd> <kbd><a href="https://github.com/florian-hoenicke"><img src="https://avatars2.githubusercontent.com/u/11627845?v=4" class="avatar-user" width="50px;"/></a></kbd> <kbd><a href="https://github.com/Arrrlex"><img src="https://avatars1.githubusercontent.com/u/13290269?v=4" class="avatar-user" width="50px;"/></a></kbd> <kbd><a href="https://github.com/anshulwadhawan"><img src="https://avatars2.githubusercontent.com/u/25061477?v=4" class="avatar-user" width="50px;"/></a></kbd>
<kbd><a href="https://github.com/kaushikb11"><img src="https://avatars1.githubusercontent.com/u/45285388?v=4" class="avatar-user" width="50px;"/></a></kbd> <kbd><a href="https://github.com/alasdairtran"><img src="https://avatars0.githubusercontent.com/u/10582768?v=4" class="avatar-user" width="50px;"/></a></kbd> <kbd><a href="https://github.com/FionnD"><img src="https://avatars0.githubusercontent.com/u/59612379?v=4" class="avatar-user" width="50px;"/></a></kbd> <kbd><a href="https://github.com/fernandakawasaki"><img src="https://avatars2.githubusercontent.com/u/50497814?v=4" class="avatar-user" width="50px;"/></a></kbd> <kbd><a href="https://sreerag-ibtl.github.io/"><img src="https://avatars2.githubusercontent.com/u/39914922?v=4" class="avatar-user" width="50px;"/></a></kbd> <kbd><a href="https://github.com/averkij"><img src="https://avatars0.githubusercontent.com/u/1473991?v=4" class="avatar-user" width="50px;"/></a></kbd> <kbd><a href="http://bit.ly/2UdLNBf"><img src="https://avatars2.githubusercontent.com/u/13751208?v=4" class="avatar-user" width="50px;"/></a></kbd> <kbd><a href="https://github.com/fsal"><img src="https://avatars2.githubusercontent.com/u/9203508?v=4" class="avatar-user" width="50px;"/></a></kbd> <kbd><a href="https://github.com/JamesTang-616"><img src="https://avatars3.githubusercontent.com/u/69177855?v=4" class="avatar-user" width="50px;"/></a></kbd> <kbd><a href="https://github.com/deepampatel"><img src="https://avatars3.githubusercontent.com/u/19245659?v=4" class="avatar-user" width="50px;"/></a></kbd>
<kbd><a href="https://www.imxiqi.com/"><img src="https://avatars2.githubusercontent.com/u/4802250?v=4" class="avatar-user" width="50px;"/></a></kbd> <kbd><a href="https://cristianmtr.github.io/resume/"><img src="https://avatars3.githubusercontent.com/u/8330330?v=4" class="avatar-user" width="50px;"/></a></kbd> <kbd><a href="https://github.com/clennan"><img src="https://avatars3.githubusercontent.com/u/19587525?v=4" class="avatar-user" width="50px;"/></a></kbd> <kbd><a href="https://github.com/rameshwara"><img src="https://avatars1.githubusercontent.com/u/13378629?v=4" class="avatar-user" width="50px;"/></a></kbd> <kbd><a href="https://github.com/BastinJafari"><img src="https://avatars3.githubusercontent.com/u/25417797?v=4" class="avatar-user" width="50px;"/></a></kbd> <kbd><a href="https://github.com/pgiank28"><img src="https://avatars3.githubusercontent.com/u/17511966?v=4" class="avatar-user" width="50px;"/></a></kbd> <kbd><a href="https://github.com/RenrakuRunrat"><img src="https://avatars3.githubusercontent.com/u/14925249?v=4" class="avatar-user" width="50px;"/></a></kbd> <kbd><a href="https://www.cnblogs.com/callyblog/"><img src="https://avatars2.githubusercontent.com/u/30991932?v=4" class="avatar-user" width="50px;"/></a></kbd> <kbd><a href="https://github.com/jancijen"><img src="https://avatars0.githubusercontent.com/u/28826229?v=4" class="avatar-user" width="50px;"/></a></kbd> <kbd><a href="https://github.com/HelioStrike"><img src="https://avatars1.githubusercontent.com/u/34064492?v=4" class="avatar-user" width="50px;"/></a></kbd>
<kbd><a href="https://github.com/pswu11"><img src="https://avatars2.githubusercontent.com/u/48913707?v=4" class="avatar-user" width="50px;"/></a></kbd> <kbd><a href="https://educatorsrlearners.github.io/portfolio.github.io/"><img src="https://avatars1.githubusercontent.com/u/17770276?v=4" class="avatar-user" width="50px;"/></a></kbd>


<!-- markdownlint-restore -->
<!-- prettier-ignore-end -->
<!-- ALL-CONTRIBUTORS-LIST:END -->

## Community

- [Code of conduct](https://github.com/jina-ai/jina/blob/master/.github/CODE_OF_CONDUCT.md) - play nicely with the Jina community
- [Slack workspace](https://slack.jina.ai) - join #general on our Slack to meet the team and ask questions
- [YouTube channel](https://youtube.com/c/jina-ai) - subscribe to the latest video tutorials, release demos, webinars and presentations.
- [LinkedIn](https://www.linkedin.com/company/jinaai/) - get to know Jina AI as a company and find job opportunities
- [![Twitter Follow](https://img.shields.io/twitter/follow/JinaAI_?label=Follow%20%40JinaAI_&style=social)](https://twitter.com/JinaAI_) - follow and interact with us using hashtag `#JinaSearch`
- [Company](https://jina.ai) - know more about our company and how we are fully committed to open-source.

## Open Governance

[GitHub milestones](https://github.com/jina-ai/jina/milestones) lay out the path to Jina's future improvements.

As part of our open governance model, we host Jina's [Engineering All Hands]((https://hanxiao.io/2020/08/06/Engineering-All-Hands-in-Public/)) in public. This Zoom meeting recurs monthly on the second Tuesday of each month, at 14:00-15:30 (CET). Everyone can join in via the following calendar invite.

- [Add to Google Calendar](https://calendar.google.com/event?action=TEMPLATE&tmeid=MHIybG03cjAwaXE3ZzRrYmVpaDJyZ2FpZjlfMjAyMDEwMTNUMTIwMDAwWiBjXzF0NW9nZnAyZDQ1djhmaXQ5ODFqMDhtY200QGc&tmsrc=c_1t5ogfp2d45v8fit981j08mcm4%40group.calendar.google.com&scp=ALL)
- [Download .ics](https://hanxiao.io/2020/08/06/Engineering-All-Hands-in-Public/jina-ai-public.ics)

The meeting will also be live-streamed and later published to our [YouTube channel](https://youtube.com/c/jina-ai).

## Join Us

Jina is an open-source project. [We are hiring](https://jobs.jina.ai) full-stack developers, evangelists, and PMs to build the next neural search ecosystem in open source.


## License

Copyright (c) 2020 Jina AI Limited. All rights reserved.

Jina is licensed under the Apache License, Version 2.0. [See LICENSE for the full license text.](LICENSE)<|MERGE_RESOLUTION|>--- conflicted
+++ resolved
@@ -141,20 +141,13 @@
 
 
 ```python
-f = (Flow().add(name='preproc')
-           .add(name='text_embed', parallel=3).inspect('check_embed')
+f = (Flow().add(name='preproc').add(name='text_embed', parallel=3).inspect('check_embed')
            .add(name='image_embed', needs='preproc', parallel=3)
            .add(name='audio_embed', needs='preproc', parallel=3)
            .needs(['text_embed', 'image_embed', 'audio_embed'], name='multimodal').inspect('check_embed')
-           .add(name='indexer', shards=3)
-           .add(name='ranker')).plot()
-```
-
-<<<<<<< HEAD
-![](.github/simple-flow2.png)
-
-=======
->>>>>>> 73b337f6
+           .add(name='indexer', shards=3).add(name='ranker')).plot()
+```
+
 That's all you need to know for understanding the magic behind `hello-world`. Now let's dive into it.
 
 ### Breakdown of `hello-world`
