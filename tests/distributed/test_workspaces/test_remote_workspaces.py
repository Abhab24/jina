--- conflicted
+++ resolved
@@ -5,12 +5,8 @@
 import numpy as np
 import pytest
 
-<<<<<<< HEAD
-from jina import Flow, Client, Document
-=======
+from jina import Flow, Client, Document, __default_host__
 from jina.enums import RemoteWorkspaceState
-from jina import Flow, Client, Document, __default_host__
->>>>>>> 581547cd
 from daemon.models.id import DaemonID
 from daemon.models.workspaces import WorkspaceItem
 from daemon.clients import JinaDClient, AsyncJinaDClient
