--- conflicted
+++ resolved
@@ -46,19 +46,10 @@
     """
 
     def __init__(
-<<<<<<< HEAD
             self,
-            traversal_paths: List[str] = ['r'],
+            traversal_paths: Tuple[str] = ('r',),
             *args,
             **kwargs
-=======
-        self,
-        first_chunk_id: int = 0,
-        random_chunk_id: bool = True,
-        traversal_paths: Tuple[str] = ('r',),
-        *args,
-        **kwargs
->>>>>>> 0bbdb2b5
     ):
         super().__init__(traversal_paths=traversal_paths, *args, **kwargs)
 
