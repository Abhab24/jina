--- conflicted
+++ resolved
@@ -309,12 +309,8 @@
         init_container = {
             'init-name': 'init',
             'init-image': pod.args.k8s_uses_init,
-<<<<<<< HEAD
             'init-command': f'{pod.args.k8s_init_container_command}',
-=======
             'mount-path': pod.args.k8s_mount_path,
-            'init-command': f'{pod.args.k8s_container_init_command}',
->>>>>>> 5cf191c6
         }
     else:
         init_container = None
